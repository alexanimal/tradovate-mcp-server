#!/usr/bin/env node

/**
 * This is a Tradovate MCP server that implements tools for managing Contract and Order Positions.
 * It demonstrates core MCP concepts like resources and tools by allowing:
 * - Listing contracts and positions as resources
 * - Reading individual contract and position details
 * - Managing positions via tools (create, modify, close)
 * - Getting account information and market data
 */

// First, load environment variables from .env file
import dotenv from "dotenv";
dotenv.config();

import * as logger from "./logger.js";

// Then import other dependencies
import { Server } from "@modelcontextprotocol/sdk/server/index.js";
import { StdioServerTransport } from "@modelcontextprotocol/sdk/server/stdio.js";
import {
  CallToolRequestSchema,
  ListResourcesRequestSchema,
  ListToolsRequestSchema,
  ReadResourceRequestSchema,
  ListPromptsRequestSchema,
  GetPromptRequestSchema,
} from "@modelcontextprotocol/sdk/types.js";

import { fileURLToPath } from "url";

// Import from abstracted modules
import { authenticate, tradovateRequest } from "./auth.js";
import { 
  contractsCache, 
  positionsCache, 
  ordersCache, 
  accountsCache, 
  initializeData 
} from "./data.js";
import {
  handleGetContractDetails,
  handleListPositions,
  handlePlaceOrder,
  handleModifyOrder,
  handleCancelOrder,
  handleLiquidatePosition,
  handleGetAccountSummary,
  handleGetMarketData,
  handleListOrders
} from "./tools.js";

/**
 * Create the MCP server
 */
export const server = new Server(
  { name: "tradovate-mcp-server", version: "0.1.0" },
  {
    capabilities: {
      resources: {
        "tradovate://contract/": {
          name: "Tradovate Contracts",
          description: "Futures contracts available on Tradovate",
        },
        "tradovate://position/": {
          name: "Tradovate Positions",
          description: "Current positions in your Tradovate account",
        },
      },
      prompts: {},
      tools: {
        get_contract_details: {
          description: "Get detailed information about a specific contract by symbol",
          parameters: {
            type: "object",
            properties: {
              symbol: {
                type: "string",
                description: "The contract symbol (e.g., ESZ4, NQZ4)",
              },
            },
            required: ["symbol"],
          },
        },
        list_positions: {
          description: "List all positions for an account",
          parameters: {
            type: "object",
            properties: {
              accountId: {
                type: "string",
                description: "The account ID (optional, will use default if not provided)",
              },
            },
          },
        },
        place_order: {
          description: "Place a new order",
          parameters: {
            type: "object",
            properties: {
              symbol: {
                type: "string",
                description: "The contract symbol (e.g., ESZ4, NQZ4)",
              },
              action: {
                type: "string",
                description: "Buy or Sell",
                enum: ["Buy", "Sell"],
              },
              orderType: {
                type: "string",
                description: "Type of order",
                enum: ["Market", "Limit", "Stop", "StopLimit"],
              },
              quantity: {
                type: "number",
                description: "Number of contracts",
              },
              price: {
                type: "number",
                description: "Price for Limit and StopLimit orders",
              },
              stopPrice: {
                type: "number",
                description: "Stop price for Stop and StopLimit orders",
              },
            },
            required: ["symbol", "action", "orderType", "quantity"],
          },
        },
        modify_order: {
          description: "Modify an existing order",
          parameters: {
            type: "object",
            properties: {
              orderId: {
                type: "string",
                description: "The order ID to modify",
              },
              price: {
                type: "number",
                description: "New price for Limit and StopLimit orders",
              },
              stopPrice: {
                type: "number",
                description: "New stop price for Stop and StopLimit orders",
              },
              quantity: {
                type: "number",
                description: "New quantity",
              },
            },
            required: ["orderId"],
          },
        },
        cancel_order: {
          description: "Cancel an existing order",
          parameters: {
            type: "object",
            properties: {
              orderId: {
                type: "string",
                description: "The order ID to cancel",
              },
            },
            required: ["orderId"],
          },
        },
        liquidate_position: {
          description: "Close an existing position",
          parameters: {
            type: "object",
            properties: {
              symbol: {
                type: "string",
                description: "The contract symbol (e.g., ESZ4, NQZ4)",
              },
            },
            required: ["symbol"],
          },
        },
        get_account_summary: {
          description: "Get account summary information",
          parameters: {
            type: "object",
            properties: {
              accountId: {
                type: "string",
                description: "The account ID (optional, will use default if not provided)",
              },
            },
          },
        },
        get_market_data: {
          description: "Get market data for a specific contract",
          parameters: {
            type: "object",
            properties: {
              symbol: {
                type: "string",
                description: "The contract symbol (e.g., ESZ4, NQZ4)",
              },
              dataType: {
                type: "string",
                description: "Type of market data to retrieve",
                enum: ["Quote", "DOM", "Chart"],
              },
              chartTimeframe: {
                type: "string",
                description: "Timeframe for chart data",
                enum: ["1min", "5min", "15min", "30min", "1hour", "4hour", "1day"],
              },
            },
            required: ["symbol", "dataType"],
          },
        },
        list_orders: {
          description: "Get a list of orders, optionally filtered by account ID",
          parameters: {
            type: "object",
            properties: {
              accountId: {
                type: "string",
                description: "Optional account ID to filter orders by"
              }
            },
            required: []
          },
        },
      },
    },
  }
);

/**
 * Resource handlers for the MCP server
 */
server.setRequestHandler(ListResourcesRequestSchema, async () => {
  // Return list of available resources
  return {
    resources: [
      {
        uri: "tradovate://contract/",
        name: "Tradovate Contracts",
        description: "Futures contracts available on Tradovate",
      },
      {
        uri: "tradovate://position/",
        name: "Tradovate Positions",
        description: "Current positions in your Tradovate account",
      },
    ],
  };
});

server.setRequestHandler(ReadResourceRequestSchema, async (request) => {
  const uri = request.params.uri;
  
  // Parse the URI to get the resource type and ID
  // Handle both tradovate:// protocol scheme and simple tradovate/ format
  const match = uri.match(/^(?:tradovate:\/\/|tradovate\/)([^\/]+)(?:\/(.*))?$/);
  
  if (!match) {
    throw new Error(`Invalid resource URI: ${uri}`);
  }
  
  const resourceType = match[1];
  const resourceId = match[2] || '';
  
  if (!resourceType) {
    throw new Error(`Invalid resource URI: ${uri}`);
  }
  
  // Handle different resource types
  switch (resourceType) {
    case "contract": {
      if (resourceId) {
        // Return specific contract
        const contract = contractsCache[resourceId];
        if (!contract) {
          throw new Error(`Resource not found: ${uri}`);
        }
        
        return {
          contents: [
            {
              type: "application/json",
              text: JSON.stringify(contract),
              uri: `tradovate://contract/${resourceId}`
            },
          ],
        };
      } else {
        // Return list of contracts
        const contracts = Object.values(contractsCache);
        
        return {
          contents: [
            {
              type: "application/json",
              text: JSON.stringify(contracts),
              uri: "tradovate://contract/"
            },
          ],
        };
      }
    }
    
    case "position": {
      if (resourceId) {
        // Return specific position - fetch directly from API
        try {
          const position = await tradovateRequest('GET', `position/find?id=${resourceId}`);
          if (!position) {
            throw new Error(`Resource not found: ${uri}`);
          }
          
          return {
            contents: [
              {
                type: "application/json",
                text: JSON.stringify(position),
                uri: `tradovate://position/${resourceId}`
              },
            ],
          };
        } catch (error) {
          logger.error(`Error fetching position ${resourceId}:`, error);
          throw new Error(`Resource not found: ${uri}`);
        }
      } else {
        // Return list of positions - fetch directly from API
        try {
          const positions = await tradovateRequest('GET', 'position/list');
          
          return {
            contents: [
              {
                type: "application/json",
                text: JSON.stringify(positions),
                uri: "tradovate://position/"
              },
            ],
          };
        } catch (error) {
          logger.error('Error fetching positions:', error);
          throw new Error(`Error fetching positions: ${error instanceof Error ? error.message : String(error)}`);
        }
      }
    }
    
    default:
      throw new Error(`Unknown resource type: ${resourceType}`);
  }
});

/**
 * Tool handlers for the MCP server
 */
server.setRequestHandler(ListToolsRequestSchema, async () => {
  return {
    tools: [
      {
        name: "get_contract_details",
        description: "Get detailed information about a specific contract by symbol",
        inputSchema: {
          type: "object",
          properties: {
            symbol: {
              type: "string",
              description: "The contract symbol (e.g., ESZ4, NQZ4)",
            },
          },
          required: ["symbol"],
        },
      },
      {
        name: "list_positions",
        description: "List all positions for an account",
        inputSchema: {
          type: "object",
          properties: {
            accountId: {
              type: "string",
              description: "The account ID (optional, will use default if not provided)",
            },
          },
        },
      },
      {
        name: "place_order",
        description: "Place a new order",
        inputSchema: {
          type: "object",
          properties: {
            symbol: {
              type: "string",
              description: "The contract symbol (e.g., ESZ4, NQZ4)",
            },
            action: {
              type: "string",
              description: "Buy or Sell",
              enum: ["Buy", "Sell"],
            },
            orderType: {
              type: "string",
              description: "Type of order",
              enum: ["Market", "Limit", "Stop", "StopLimit"],
            },
            quantity: {
              type: "number",
              description: "Number of contracts",
            },
            price: {
              type: "number",
              description: "Price for Limit and StopLimit orders",
            },
            stopPrice: {
              type: "number",
              description: "Stop price for Stop and StopLimit orders",
            },
          },
          required: ["symbol", "action", "orderType", "quantity"],
        },
      },
      {
        name: "modify_order",
        description: "Modify an existing order",
        inputSchema: {
          type: "object",
          properties: {
            orderId: {
              type: "string",
              description: "The order ID to modify",
            },
            price: {
              type: "number",
              description: "New price for Limit and StopLimit orders",
            },
            stopPrice: {
              type: "number",
              description: "New stop price for Stop and StopLimit orders",
            },
            quantity: {
              type: "number",
              description: "New quantity",
            },
          },
          required: ["orderId"],
        },
      },
      {
        name: "cancel_order",
        description: "Cancel an existing order",
        inputSchema: {
          type: "object",
          properties: {
            orderId: {
              type: "string",
              description: "The order ID to cancel",
            },
          },
          required: ["orderId"],
        },
      },
      {
        name: "liquidate_position",
        description: "Close an existing position",
        inputSchema: {
          type: "object",
          properties: {
            symbol: {
              type: "string",
              description: "The contract symbol (e.g., ESZ4, NQZ4)",
            },
          },
          required: ["symbol"],
        },
      },
      {
        name: "get_account_summary",
        description: "Get account summary information",
        inputSchema: {
          type: "object",
          properties: {
            accountId: {
              type: "string",
              description: "The account ID (optional, will use default if not provided)",
            },
          },
        },
      },
      {
        name: "get_market_data",
        description: "Get market data for a specific contract",
        inputSchema: {
          type: "object",
          properties: {
            symbol: {
              type: "string",
              description: "The contract symbol (e.g., ESZ4, NQZ4)",
            },
            dataType: {
              type: "string",
              description: "Type of market data to retrieve",
              enum: ["Quote", "DOM", "Chart"],
            },
            chartTimeframe: {
              type: "string",
              description: "Timeframe for chart data",
              enum: ["1min", "5min", "15min", "30min", "1hour", "4hour", "1day"],
            },
          },
          required: ["symbol", "dataType"],
        },
<<<<<<< HEAD
      },
      {
        name: "list_orders",
        description: "Get a list of orders, optionally filtered by account ID",
        inputSchema: {
          type: "object",
          properties: {
            accountId: {
              type: "string",
              description: "Optional account ID to filter orders by"
            }
          },
          required: []
        },
=======
>>>>>>> 3f34a74d
      },
    ],
  };
});

/**
 * Handler for tool calls.
 * Implements the logic for each tool
 */
server.setRequestHandler(CallToolRequestSchema, async (request) => {
  switch (request.params.name) {
    case "get_contract_details":
      return await handleGetContractDetails(request);
    
    case "list_positions":
      return await handleListPositions(request);
    
    case "place_order":
      return await handlePlaceOrder(request);
    
    case "modify_order":
      return await handleModifyOrder(request);
    
    case "cancel_order":
      return await handleCancelOrder(request);
    
    case "liquidate_position":
      return await handleLiquidatePosition(request);
    
    case "get_account_summary":
      return await handleGetAccountSummary(request);
    
    case "get_market_data":
      return await handleGetMarketData(request);
    
    case "list_orders":
      return await handleListOrders(request);
    
    default:
      throw new Error(`Unknown tool: ${request.params.name}`);
  }
});

/**
 * Prompt/template handlers for the MCP server
 */
server.setRequestHandler(ListPromptsRequestSchema, async () => {
  return {
    prompts: [] // No templates/prompts available in this server
  };
});

server.setRequestHandler(GetPromptRequestSchema, async (request) => {
  throw new Error(`Prompt not found: ${request.params.id}`);
});

/**
 * Initialize the server by authenticating with Tradovate API
 */
export async function initialize() {
  try {
    // Authenticate with Tradovate API
    await authenticate();
    logger.info("Tradovate MCP server initialized successfully");
    
    // Initialize data
    await initializeData();
    
    // Set up periodic data refresh (every 5 minutes)
    setInterval(async () => {
      try {
        await initializeData();
      } catch (error) {
        logger.error("Error refreshing data:", error);
      }
    }, 60 * 60 * 1000);
  } catch (error) {
    logger.error("Failed to initialize Tradovate MCP server:", error);
    logger.warn("Server will start with mock data fallback");
  }
}

/**
 * Start the server using stdio transport.
 * This allows the server to communicate via standard input/output streams.
 */
export async function main() {
  await initialize();
  const transport = new StdioServerTransport();
  await server.connect(transport);
}

// Only run main if this file is executed directly
// Check if we're in a test environment
const isTestEnvironment = process.env.NODE_ENV === 'test' || process.env.JEST_WORKER_ID !== undefined;

// Skip the main execution in test environment
if (!isTestEnvironment) {
  // Simple check to see if this file is being run directly
  const isMainModule = process.argv.length > 1 && process.argv[1].includes('index');
  if (isMainModule) {
    main().catch((error) => {
      logger.error("Server error:", error);
      process.exit(1);
    });
  }
}<|MERGE_RESOLUTION|>--- conflicted
+++ resolved
@@ -9,6 +9,13 @@
  * - Getting account information and market data
  */
 
+// First, load environment variables from .env file
+import dotenv from "dotenv";
+dotenv.config();
+
+import * as logger from "./logger.js";
+
+// Then import other dependencies
 // First, load environment variables from .env file
 import dotenv from "dotenv";
 dotenv.config();
@@ -26,6 +33,7 @@
   ListPromptsRequestSchema,
   GetPromptRequestSchema,
 } from "@modelcontextprotocol/sdk/types.js";
+
 
 import { fileURLToPath } from "url";
 
@@ -68,6 +76,7 @@
         },
       },
       prompts: {},
+      prompts: {},
       tools: {
         get_contract_details: {
           description: "Get detailed information about a specific contract by symbol",
@@ -258,6 +267,15 @@
   const uri = request.params.uri;
   
   // Parse the URI to get the resource type and ID
+  // Handle both tradovate:// protocol scheme and simple tradovate/ format
+  const match = uri.match(/^(?:tradovate:\/\/|tradovate\/)([^\/]+)(?:\/(.*))?$/);
+  
+  if (!match) {
+    throw new Error(`Invalid resource URI: ${uri}`);
+  }
+  
+  const resourceType = match[1];
+  const resourceId = match[2] || '';
   // Handle both tradovate:// protocol scheme and simple tradovate/ format
   const match = uri.match(/^(?:tradovate:\/\/|tradovate\/)([^\/]+)(?:\/(.*))?$/);
   
@@ -284,9 +302,11 @@
         
         return {
           contents: [
+          contents: [
             {
               type: "application/json",
               text: JSON.stringify(contract),
+              uri: `tradovate://contract/${resourceId}`
               uri: `tradovate://contract/${resourceId}`
             },
           ],
@@ -297,10 +317,12 @@
         
         return {
           contents: [
+          contents: [
             {
               type: "application/json",
               text: JSON.stringify(contracts),
               uri: "tradovate://contract/"
+              uri: "tradovate://contract/"
             },
           ],
         };
@@ -309,6 +331,26 @@
     
     case "position": {
       if (resourceId) {
+        // Return specific position - fetch directly from API
+        try {
+          const position = await tradovateRequest('GET', `position/find?id=${resourceId}`);
+          if (!position) {
+            throw new Error(`Resource not found: ${uri}`);
+          }
+          
+          return {
+            contents: [
+              {
+                type: "application/json",
+                text: JSON.stringify(position),
+                uri: `tradovate://position/${resourceId}`
+              },
+            ],
+          };
+        } catch (error) {
+          logger.error(`Error fetching position ${resourceId}:`, error);
+          throw new Error(`Resource not found: ${uri}`);
+        }
         // Return specific position - fetch directly from API
         try {
           const position = await tradovateRequest('GET', `position/find?id=${resourceId}`);
@@ -347,6 +389,23 @@
           logger.error('Error fetching positions:', error);
           throw new Error(`Error fetching positions: ${error instanceof Error ? error.message : String(error)}`);
         }
+        // Return list of positions - fetch directly from API
+        try {
+          const positions = await tradovateRequest('GET', 'position/list');
+          
+          return {
+            contents: [
+              {
+                type: "application/json",
+                text: JSON.stringify(positions),
+                uri: "tradovate://position/"
+              },
+            ],
+          };
+        } catch (error) {
+          logger.error('Error fetching positions:', error);
+          throw new Error(`Error fetching positions: ${error instanceof Error ? error.message : String(error)}`);
+        }
       }
     }
     
@@ -374,6 +433,16 @@
           },
           required: ["symbol"],
         },
+        inputSchema: {
+          type: "object",
+          properties: {
+            symbol: {
+              type: "string",
+              description: "The contract symbol (e.g., ESZ4, NQZ4)",
+            },
+          },
+          required: ["symbol"],
+        },
       },
       {
         name: "list_positions",
@@ -387,6 +456,15 @@
             },
           },
         },
+        inputSchema: {
+          type: "object",
+          properties: {
+            accountId: {
+              type: "string",
+              description: "The account ID (optional, will use default if not provided)",
+            },
+          },
+        },
       },
       {
         name: "place_order",
@@ -423,6 +501,38 @@
           },
           required: ["symbol", "action", "orderType", "quantity"],
         },
+        inputSchema: {
+          type: "object",
+          properties: {
+            symbol: {
+              type: "string",
+              description: "The contract symbol (e.g., ESZ4, NQZ4)",
+            },
+            action: {
+              type: "string",
+              description: "Buy or Sell",
+              enum: ["Buy", "Sell"],
+            },
+            orderType: {
+              type: "string",
+              description: "Type of order",
+              enum: ["Market", "Limit", "Stop", "StopLimit"],
+            },
+            quantity: {
+              type: "number",
+              description: "Number of contracts",
+            },
+            price: {
+              type: "number",
+              description: "Price for Limit and StopLimit orders",
+            },
+            stopPrice: {
+              type: "number",
+              description: "Stop price for Stop and StopLimit orders",
+            },
+          },
+          required: ["symbol", "action", "orderType", "quantity"],
+        },
       },
       {
         name: "modify_order",
@@ -449,6 +559,28 @@
           },
           required: ["orderId"],
         },
+        inputSchema: {
+          type: "object",
+          properties: {
+            orderId: {
+              type: "string",
+              description: "The order ID to modify",
+            },
+            price: {
+              type: "number",
+              description: "New price for Limit and StopLimit orders",
+            },
+            stopPrice: {
+              type: "number",
+              description: "New stop price for Stop and StopLimit orders",
+            },
+            quantity: {
+              type: "number",
+              description: "New quantity",
+            },
+          },
+          required: ["orderId"],
+        },
       },
       {
         name: "cancel_order",
@@ -463,6 +595,16 @@
           },
           required: ["orderId"],
         },
+        inputSchema: {
+          type: "object",
+          properties: {
+            orderId: {
+              type: "string",
+              description: "The order ID to cancel",
+            },
+          },
+          required: ["orderId"],
+        },
       },
       {
         name: "liquidate_position",
@@ -477,6 +619,16 @@
           },
           required: ["symbol"],
         },
+        inputSchema: {
+          type: "object",
+          properties: {
+            symbol: {
+              type: "string",
+              description: "The contract symbol (e.g., ESZ4, NQZ4)",
+            },
+          },
+          required: ["symbol"],
+        },
       },
       {
         name: "get_account_summary",
@@ -490,6 +642,15 @@
             },
           },
         },
+        inputSchema: {
+          type: "object",
+          properties: {
+            accountId: {
+              type: "string",
+              description: "The account ID (optional, will use default if not provided)",
+            },
+          },
+        },
       },
       {
         name: "get_market_data",
@@ -514,7 +675,6 @@
           },
           required: ["symbol", "dataType"],
         },
-<<<<<<< HEAD
       },
       {
         name: "list_orders",
@@ -529,8 +689,6 @@
           },
           required: []
         },
-=======
->>>>>>> 3f34a74d
       },
     ],
   };
@@ -588,6 +746,19 @@
 });
 
 /**
+ * Prompt/template handlers for the MCP server
+ */
+server.setRequestHandler(ListPromptsRequestSchema, async () => {
+  return {
+    prompts: [] // No templates/prompts available in this server
+  };
+});
+
+server.setRequestHandler(GetPromptRequestSchema, async (request) => {
+  throw new Error(`Prompt not found: ${request.params.id}`);
+});
+
+/**
  * Initialize the server by authenticating with Tradovate API
  */
 export async function initialize() {
@@ -595,6 +766,7 @@
     // Authenticate with Tradovate API
     await authenticate();
     logger.info("Tradovate MCP server initialized successfully");
+    logger.info("Tradovate MCP server initialized successfully");
     
     // Initialize data
     await initializeData();
@@ -605,9 +777,12 @@
         await initializeData();
       } catch (error) {
         logger.error("Error refreshing data:", error);
+        logger.error("Error refreshing data:", error);
       }
     }, 60 * 60 * 1000);
   } catch (error) {
+    logger.error("Failed to initialize Tradovate MCP server:", error);
+    logger.warn("Server will start with mock data fallback");
     logger.error("Failed to initialize Tradovate MCP server:", error);
     logger.warn("Server will start with mock data fallback");
   }
@@ -634,6 +809,7 @@
   if (isMainModule) {
     main().catch((error) => {
       logger.error("Server error:", error);
+      logger.error("Server error:", error);
       process.exit(1);
     });
   }
